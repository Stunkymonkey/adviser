--- conflicted
+++ resolved
@@ -12,13 +12,10 @@
 from services.policy import HandcraftedPolicy
 from services.bst import HandcraftedBST
 from services.simulator.goal import Goal
-<<<<<<< HEAD
 from services.nlu.nlu import HandcraftedNLU
 from services.nlg.nlg import HandcraftedNLG
 
-=======
 from services.simulator.simulator import HandcraftedUserSimulator, Agenda
->>>>>>> 237199ae
 
 
 pytest_plugins = ['conftest_superhero']
@@ -48,7 +45,6 @@
     return Goal(domain)
 
 @pytest.fixture
-<<<<<<< HEAD
 def nlu(domain):
 	nlu = HandcraftedNLU(domain)
 	return nlu
@@ -57,7 +53,7 @@
 def nlg(domain):
     nlg = HandcraftedNLG(domain)
     return nlg
-=======
+
 def agenda():
     return Agenda()
 
@@ -65,5 +61,4 @@
 def simulator(domain):
     simulator = HandcraftedUserSimulator(domain)
     simulator.dialog_start()
-    return simulator
->>>>>>> 237199ae
+    return simulator